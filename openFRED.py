--- conflicted
+++ resolved
@@ -169,22 +169,6 @@
         id = C(Int, primary_key=True)
         name = C(Str(255), nullable=False, unique=True)
         # TODO: Figure out whether and where this is in the '.nc' files.
-<<<<<<< HEAD
-        "aggregation": C(Str(255)),
-        "description": C(Text),
-        "standard_name": C(Str(255))})
-    map("Value", classes, {
-        "id": C(Int, primary_key=True),
-        "altitude": C(Float),
-        "v": C(Float, nullable=False),
-        "timestamp_id": C(Int, FK(classes["Timestamp"].id), nullable=False),
-        "timestamp": relationship(classes["Timestamp"], backref='values'),
-        "location_id": C(Int, FK(classes["Location"].id), nullable=False),
-        "location": relationship(classes["Location"], backref='values'),
-        "variable_id": C(Int, FK(classes["Variable"].id),
-                         nullable=False),
-        "variable": relationship(classes["Variable"], backref='values')})
-=======
         type = C(Str(37))
         aggregation = C(Str(255))
         description = C(Text)
@@ -220,7 +204,6 @@
         location = relationship(classes["Location"], backref='values')
         variable = relationship(classes["Variable"], backref='values')
     classes["Value"]=Value
->>>>>>> 58c2cb93
 
     return classes
 
